--- conflicted
+++ resolved
@@ -271,8 +271,6 @@
         except IOError:
             error( 'error reading file %s\n' % args[ 0 ] )
         self.inputFile = None
-<<<<<<< HEAD
-=======
 
     def do_dpctl( self, line ):
         "Run dpctl command on all switches."
@@ -287,7 +285,6 @@
             output( '*** ' + sw.name + ' ' + ('-' * 72) + '\n' )
             output( sw.cmd( 'dpctl ' + ' '.join(args) +
                             ' tcp:127.0.0.1:%i' % sw.listenPort ) )
->>>>>>> 57fd19ef
 
     def default( self, line ):
         """Called on an input line when the command prefix is not recognized.
@@ -331,12 +328,8 @@
         while True:
             try:
                 bothPoller.poll()
-<<<<<<< HEAD
-                if self.inputFile:
-=======
                 # XXX BL: this doesn't quite do what we want.
                 if False and self.inputFile:
->>>>>>> 57fd19ef
                     key = self.inputFile.read( 1 )
                     if key is not '':
                         node.write(key)
